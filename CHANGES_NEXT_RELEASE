<<<<<<< HEAD
- Set Nodejs 8 as minimum version in packages.json (effectively removing Nodev6 from supported versions)
- defaultAcceptFormat variable added to config.js (equivalent to LWM2M_DEFAULT_ACCEPT_FORMAT env var). This variable allows the user to control the Accept header value
for read and observe server sent requests. This header can be useful when the server needs to specify an specific
content-format to properly interoperate with the connected clients.
- Device type can now be taken from the uri query parameter type. e.g. with this url /rd?ep=endpoint&lt=300&b=U&type=Type
 the device type will be Type if the type is defined in config.js. In this way, other lwm2m client implementations in
 which the URI-Path is not configurable can use the Device type functionality.
=======
- Set Nodejs 8 as minimum version in packages.json (effectively removing Nodev6 from supported versions)
>>>>>>> 8d24406c
<|MERGE_RESOLUTION|>--- conflicted
+++ resolved
@@ -1,11 +1,5 @@
-<<<<<<< HEAD
 - Set Nodejs 8 as minimum version in packages.json (effectively removing Nodev6 from supported versions)
 - defaultAcceptFormat variable added to config.js (equivalent to LWM2M_DEFAULT_ACCEPT_FORMAT env var). This variable allows the user to control the Accept header value
 for read and observe server sent requests. This header can be useful when the server needs to specify an specific
 content-format to properly interoperate with the connected clients.
-- Device type can now be taken from the uri query parameter type. e.g. with this url /rd?ep=endpoint&lt=300&b=U&type=Type
- the device type will be Type if the type is defined in config.js. In this way, other lwm2m client implementations in
- which the URI-Path is not configurable can use the Device type functionality.
-=======
-- Set Nodejs 8 as minimum version in packages.json (effectively removing Nodev6 from supported versions)
->>>>>>> 8d24406c
+- LWM2M_WRITE_FORMAT env var as equivalence of config.writeFormat